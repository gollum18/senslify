--- conflicted
+++ resolved
@@ -22,21 +22,6 @@
         '''
         priority: float
         item: typing.Any=dataclasses.field(compare=False)
-<<<<<<< HEAD
-    
-
-    def __init__(self, maxsize=256, delay=500):
-        '''
-        Returns a new instance of a room object.
-        '''
-        self.__clients = set()
-        self.__q = queue.PriorityQueue(maxsize=256)
-        self.__delay = delay
-        # creates the broadcast loop and schedules it
-        self.__loop = asyncio.new_event_loop()
-        self.__handle = self.__loop.call_soon(self.__broadcast)
-=======
->>>>>>> 085f2450
         
         
     def __contains__(self, ws):
@@ -53,15 +38,9 @@
         '''
         Defines a task for broadcasting messages to subscribed WebSockets.
         '''
-<<<<<<< HEAD
-        while self.__broadcasting:
-            for ws in self.__clients:
-                data = self.__q.get()
-=======
         while True:
             for ws in self._clients:
                 data = self._q.get()
->>>>>>> 085f2450
                 await ws.send_str(simplejson.dumps(data.item))
             await asyncio.sleep(1/self._delay)
             
@@ -114,9 +93,8 @@
         Arguments:
             msg: A dictionary containing reading information.
         '''
-<<<<<<< HEAD
-        ts = reading['ts']
-        self.__q.put(_PrioritizedItem(ts, reading))
+        ts = msg['ts']
+        self.__q.put(_PrioritizedItem(ts, msg))
         
         
     def broadcasting(self):
@@ -135,28 +113,17 @@
             self.__handle = self.__loop.call_soon(self.broadcast)
         
         
-=======
-        ts = msg['ts']
-        self.__q.put(_PrioritizedItem(ts, msg))
-        
-        
     async def start(self):
         if self._btask.cancelled():
             self._btask = await self._loop.create_task(self.__broadcast())
 
 
->>>>>>> 085f2450
     def stop(self):
         '''
         Stops broadcasting messages.
         '''
-<<<<<<< HEAD
-        if not self.__handle.cancelled():
-            self.__handle.cancel()
-=======
         if not self._btask.cancelled():
             self._btask.cancel()
->>>>>>> 085f2450
 
 
 async def message(room, msg):
